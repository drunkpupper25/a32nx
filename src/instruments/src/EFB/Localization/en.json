--- conflicted
+++ resolved
@@ -570,15 +570,9 @@
       "inHg": "inHg"
     },
     "ThirdPartyOptions": {
-<<<<<<< HEAD
-      "Title": "3rd Party Options",
-      "GsxFuelEnabled": "GSX Fueling Synchronization",
-      "GsxPayloadEnabled": "GSX Payload Synchronization"
-=======
       "GsxFuelEnabled": "GSX Fueling Synchronization",
       "GsxPayloadEnabled": "GSX Payload Synchronization",
       "Title": "3rd Party Options"
->>>>>>> 42ea491a
     },
     "ThrottleConfig": {
       "Apply": "Apply",
