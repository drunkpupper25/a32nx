--- conflicted
+++ resolved
@@ -2,110 +2,6 @@
     "content": [
         {
             "path": "en-US.locPak",
-<<<<<<< HEAD
-            "size": 1961,
-            "date": 132463219601218082
-        },
-        {
-            "path": "effects/LIGHT_A32NX_A320_Pedestal.fx",
-            "size": 1354,
-            "date": 132463219601198068
-        },
-        {
-            "path": "effects/LIGHT_A32NX_BeaconBelly.fx",
-            "size": 1228,
-            "date": 132463219601208074
-        },
-        {
-            "path": "effects/LIGHT_A32NX_CockpitMinimalAmbiant.fx",
-            "size": 1363,
-            "date": 132463219601208074
-        },
-        {
-            "path": "effects/LIGHT_A32NX_CockpitMinimalAmbiantLow.fx",
-            "size": 1357,
-            "date": 132463219601208074
-        },
-        {
-            "path": "effects/LIGHT_A32NX_CockpitSpot.fx",
-            "size": 1360,
-            "date": 132463219601208074
-        },
-        {
-            "path": "effects/LIGHT_A32NX_CockpitSpotLarge.fx",
-            "size": 1353,
-            "date": 132463219601218082
-        },
-        {
-            "path": "effects/LIGHT_A32NX_Glareshield.fx",
-            "size": 1356,
-            "date": 132463219601218082
-        },
-        {
-            "path": "effects/LIGHT_A32NX_LandingLarge.fx",
-            "size": 1283,
-            "date": 132463219601218082
-        },
-        {
-            "path": "effects/LIGHT_A32NX_LeftRunway.fx",
-            "size": 1282,
-            "date": 132463219601218082
-        },
-        {
-            "path": "effects/LIGHT_A32NX_LogoLight.fx",
-            "size": 1276,
-            "date": 132463219601228094
-        },
-        {
-            "path": "effects/LIGHT_A32NX_NavigationGreen.fx",
-            "size": 1227,
-            "date": 132463219601228094
-        },
-        {
-            "path": "effects/LIGHT_A32NX_NavigationRed.fx",
-            "size": 1224,
-            "date": 132463219601228094
-        },
-        {
-            "path": "effects/LIGHT_A32NX_NavigationWhite.fx",
-            "size": 1348,
-            "date": 132463219601228094
-        },
-        {
-            "path": "effects/LIGHT_A32NX_RightRunway.fx",
-            "size": 1280,
-            "date": 132463219601228094
-        },
-        {
-            "path": "effects/LIGHT_A32NX_ScreenBlue.fx",
-            "size": 1358,
-            "date": 132463219601238100
-        },
-        {
-            "path": "effects/LIGHT_A32NX_StrobeDouble.fx",
-            "size": 2494,
-            "date": 132463219601238100
-        },
-        {
-            "path": "effects/LIGHT_A32NX_StrobeDoubleInner.fx",
-            "size": 2494,
-            "date": 132463219601238100
-        },
-        {
-            "path": "effects/LIGHT_A32NX_StrobeSimple.fx",
-            "size": 1348,
-            "date": 132463219601238100
-        },
-        {
-            "path": "effects/LIGHT_A32NX_TakeOff.fx",
-            "size": 1284,
-            "date": 132463219601238100
-        },
-        {
-            "path": "effects/LIGHT_A32NX_TaxiLarge.fx",
-            "size": 1281,
-            "date": 132463219601238100
-=======
             "size": 1946,
             "date": 132463457866655166
         },
@@ -208,732 +104,25 @@
             "path": "effects/LIGHT_A32NX_StrobeDoubleInner.fx",
             "size": 2351,
             "date": 132463457866615166
->>>>>>> dead55cd
         },
         {
             "path": "html_ui/Fonts/B612Mono-Regular.ttf",
             "size": 140292,
-<<<<<<< HEAD
-            "date": 132463219601238100
-=======
             "date": 132463457866655166
         },
         {
             "path": "html_ui/Fonts/LiberationMono.ttf.birdfont",
             "size": 1891789,
             "date": 132463457866735166
->>>>>>> dead55cd
         },
         {
             "path": "html_ui/Fonts/LiberationMono.ttf",
             "size": 596704,
-<<<<<<< HEAD
-            "date": 132463219601348204
-        },
-        {
-            "path": "html_ui/Fonts/LiberationMono.ttf.birdfont",
-            "size": 1914741,
-            "date": 132463219601418266
-=======
             "date": 132463457866655166
->>>>>>> dead55cd
         },
         {
             "path": "html_ui/Fonts/LiberationMonoOriginal.ttf",
             "size": 313408,
-<<<<<<< HEAD
-            "date": 132463219601268134
-        },
-        {
-            "path": "html_ui/JS/A32NX_Avionics.js",
-            "size": 2848,
-            "date": 132463219601248112
-        },
-        {
-            "path": "html_ui/JS/A32NX_Selectors.js",
-            "size": 563,
-            "date": 132463219601238100
-        },
-        {
-            "path": "html_ui/JS/A32NX_Util.js",
-            "size": 283,
-            "date": 132463219601238100
-        },
-        {
-            "path": "html_ui/Pages/A32NX_Core/A32NX_ADIRS.js",
-            "size": 3936,
-            "date": 132463219601248112
-        },
-        {
-            "path": "html_ui/Pages/A32NX_Core/A32NX_APU.js",
-            "size": 3684,
-            "date": 132463219601258120
-        },
-        {
-            "path": "html_ui/Pages/A32NX_Core/A32NX_BrakeTemp.js",
-            "size": 5496,
-            "date": 132463219601268134
-        },
-        {
-            "path": "html_ui/Pages/A32NX_Core/A32NX_Core.js",
-            "size": 1432,
-            "date": 132463219601258120
-        },
-        {
-            "path": "html_ui/Pages/A32NX_Core/A32NX_Electricity.js",
-            "size": 851,
-            "date": 132463219601258120
-        },
-        {
-            "path": "html_ui/Pages/A32NX_Core/A32NX_GPWS.js",
-            "size": 5982,
-            "date": 132463219601268134
-        },
-        {
-            "path": "html_ui/Pages/A32NX_Core/A32NX_LocalVarUpdater.js",
-            "size": 1575,
-            "date": 132463219601258120
-        },
-        {
-            "path": "html_ui/Pages/A32NX_Core/README.md",
-            "size": 409,
-            "date": 132463219601258120
-        },
-        {
-            "path": "html_ui/Pages/VCockpit/Instruments/A320_Neo/Map/A32NX_MapInstrument.css",
-            "size": 1809,
-            "date": 132463219601268134
-        },
-        {
-            "path": "html_ui/Pages/VCockpit/Instruments/A320_Neo/Map/A32NX_MapInstrument.html",
-            "size": 5220,
-            "date": 132463219601268134
-        },
-        {
-            "path": "html_ui/Pages/VCockpit/Instruments/A320_Neo/Map/A32NX_MapInstrument.js",
-            "size": 63564,
-            "date": 132463219601278142
-        },
-        {
-            "path": "html_ui/Pages/VCockpit/Instruments/A320_Neo/Map/Svg/A32NX_SvgMaskElement.js",
-            "size": 2640,
-            "date": 132463219601278142
-        },
-        {
-            "path": "html_ui/Pages/VCockpit/Instruments/Airliners/A320_Neo/A32NX_BaseAirliners.js",
-            "size": 69327,
-            "date": 132463219601338208
-        },
-        {
-            "path": "html_ui/Pages/VCockpit/Instruments/Airliners/A320_Neo/A32NX_BaseNDCompass.js",
-            "size": 37371,
-            "date": 132463219601338208
-        },
-        {
-            "path": "html_ui/Pages/VCockpit/Instruments/Airliners/A320_Neo/ATC/A320_Neo_ATC.css",
-            "size": 1659,
-            "date": 132463219601338208
-        },
-        {
-            "path": "html_ui/Pages/VCockpit/Instruments/Airliners/A320_Neo/ATC/A320_Neo_ATC.html",
-            "size": 1122,
-            "date": 132463219601338208
-        },
-        {
-            "path": "html_ui/Pages/VCockpit/Instruments/Airliners/A320_Neo/ATC/A320_Neo_ATC.js",
-            "size": 2186,
-            "date": 132463219601338208
-        },
-        {
-            "path": "html_ui/Pages/VCockpit/Instruments/Airliners/A320_Neo/BAT/A320_Neo_BAT.css",
-            "size": 1539,
-            "date": 132463219601338208
-        },
-        {
-            "path": "html_ui/Pages/VCockpit/Instruments/Airliners/A320_Neo/BAT/A320_Neo_BAT.html",
-            "size": 1295,
-            "date": 132463219601338208
-        },
-        {
-            "path": "html_ui/Pages/VCockpit/Instruments/Airliners/A320_Neo/BAT/A320_Neo_BAT.js",
-            "size": 1377,
-            "date": 132463219601338208
-        },
-        {
-            "path": "html_ui/Pages/VCockpit/Instruments/Airliners/A320_Neo/BRK/A320_Neo_BRK.css",
-            "size": 2273,
-            "date": 132463219601338208
-        },
-        {
-            "path": "html_ui/Pages/VCockpit/Instruments/Airliners/A320_Neo/BRK/A320_Neo_BRK.html",
-            "size": 2451,
-            "date": 132463219601338208
-        },
-        {
-            "path": "html_ui/Pages/VCockpit/Instruments/Airliners/A320_Neo/BRK/A320_Neo_BRK.js",
-            "size": 12996,
-            "date": 132463219601338208
-        },
-        {
-            "path": "html_ui/Pages/VCockpit/Instruments/Airliners/A320_Neo/CDU/A320_Neo_CDU.css",
-            "size": 3743,
-            "date": 132463219601338208
-        },
-        {
-            "path": "html_ui/Pages/VCockpit/Instruments/Airliners/A320_Neo/CDU/A320_Neo_CDU.html",
-            "size": 6888,
-            "date": 132463219601338208
-        },
-        {
-            "path": "html_ui/Pages/VCockpit/Instruments/Airliners/A320_Neo/CDU/A320_Neo_CDU_AirwaysFromWaypointPage.js",
-            "size": 5848,
-            "date": 132463219601338208
-        },
-        {
-            "path": "html_ui/Pages/VCockpit/Instruments/Airliners/A320_Neo/CDU/A320_Neo_CDU_AvailableArrivalsPage.js",
-            "size": 14494,
-            "date": 132463219601338208
-        },
-        {
-            "path": "html_ui/Pages/VCockpit/Instruments/Airliners/A320_Neo/CDU/A320_Neo_CDU_AvailableDeparturesPage.js",
-            "size": 7636,
-            "date": 132463219601348204
-        },
-        {
-            "path": "html_ui/Pages/VCockpit/Instruments/Airliners/A320_Neo/CDU/A320_Neo_CDU_AvailableFlightPlanPage.js",
-            "size": 841,
-            "date": 132463219601348204
-        },
-        {
-            "path": "html_ui/Pages/VCockpit/Instruments/Airliners/A320_Neo/CDU/A320_Neo_CDU_DataIndexPage.js",
-            "size": 2126,
-            "date": 132463219601348204
-        },
-        {
-            "path": "html_ui/Pages/VCockpit/Instruments/Airliners/A320_Neo/CDU/A320_Neo_CDU_DirectToPage.js",
-            "size": 4881,
-            "date": 132463219601348204
-        },
-        {
-            "path": "html_ui/Pages/VCockpit/Instruments/Airliners/A320_Neo/CDU/A320_Neo_CDU_FlightPlanPage.js",
-            "size": 17856,
-            "date": 132463219601408256
-        },
-        {
-            "path": "html_ui/Pages/VCockpit/Instruments/Airliners/A320_Neo/CDU/A320_Neo_CDU_FuelPredPage.js",
-            "size": 2423,
-            "date": 132463219601408256
-        },
-        {
-            "path": "html_ui/Pages/VCockpit/Instruments/Airliners/A320_Neo/CDU/A320_Neo_CDU_GPSMonitor.js",
-            "size": 2797,
-            "date": 132463219601408256
-        },
-        {
-            "path": "html_ui/Pages/VCockpit/Instruments/Airliners/A320_Neo/CDU/A320_Neo_CDU_HoldAtPage.js",
-            "size": 3390,
-            "date": 132463219601408256
-        },
-        {
-            "path": "html_ui/Pages/VCockpit/Instruments/Airliners/A320_Neo/CDU/A320_Neo_CDU_IdentPage.js",
-            "size": 653,
-            "date": 132463219601368220
-        },
-        {
-            "path": "html_ui/Pages/VCockpit/Instruments/Airliners/A320_Neo/CDU/A320_Neo_CDU_InitPage.js",
-            "size": 11045,
-            "date": 132463219601408256
-        },
-        {
-            "path": "html_ui/Pages/VCockpit/Instruments/Airliners/A320_Neo/CDU/A320_Neo_CDU_IRSMonitor.js",
-            "size": 1120,
-            "date": 132463219601408256
-        },
-        {
-            "path": "html_ui/Pages/VCockpit/Instruments/Airliners/A320_Neo/CDU/A320_Neo_CDU_IRSStatus.js",
-            "size": 2986,
-            "date": 132463219601408256
-        },
-        {
-            "path": "html_ui/Pages/VCockpit/Instruments/Airliners/A320_Neo/CDU/A320_Neo_CDU_IRSStatusFrozen.js",
-            "size": 2503,
-            "date": 132463219601408256
-        },
-        {
-            "path": "html_ui/Pages/VCockpit/Instruments/Airliners/A320_Neo/CDU/A320_Neo_CDU_LateralRevisionPage.js",
-            "size": 2335,
-            "date": 132463219601408256
-        },
-        {
-            "path": "html_ui/Pages/VCockpit/Instruments/Airliners/A320_Neo/CDU/A320_Neo_CDU_MainDisplay.js",
-            "size": 47661,
-            "date": 132463219601408256
-        },
-        {
-            "path": "html_ui/Pages/VCockpit/Instruments/Airliners/A320_Neo/CDU/A320_Neo_CDU_MenuPage.js",
-            "size": 501,
-            "date": 132463219601378226
-        },
-        {
-            "path": "html_ui/Pages/VCockpit/Instruments/Airliners/A320_Neo/CDU/A320_Neo_CDU_NavaidPage.js",
-            "size": 1580,
-            "date": 132463219601408256
-        },
-        {
-            "path": "html_ui/Pages/VCockpit/Instruments/Airliners/A320_Neo/CDU/A320_Neo_CDU_NavRadioPage.js",
-            "size": 8862,
-            "date": 132463219601408256
-        },
-        {
-            "path": "html_ui/Pages/VCockpit/Instruments/Airliners/A320_Neo/CDU/A320_Neo_CDU_NewWaypoint.js",
-            "size": 746,
-            "date": 132463219601418266
-        },
-        {
-            "path": "html_ui/Pages/VCockpit/Instruments/Airliners/A320_Neo/CDU/A320_Neo_CDU_PerformancePage.js",
-            "size": 25986,
-            "date": 132463219601428278
-        },
-        {
-            "path": "html_ui/Pages/VCockpit/Instruments/Airliners/A320_Neo/CDU/A320_Neo_CDU_PilotsWaypoint.js",
-            "size": 551,
-            "date": 132463219601448298
-        },
-        {
-            "path": "html_ui/Pages/VCockpit/Instruments/Airliners/A320_Neo/CDU/A320_Neo_CDU_PositionFrozen.js",
-            "size": 1219,
-            "date": 132463219601458300
-        },
-        {
-            "path": "html_ui/Pages/VCockpit/Instruments/Airliners/A320_Neo/CDU/A320_Neo_CDU_PositionMonitorPage.js",
-            "size": 1713,
-            "date": 132463219601458300
-        },
-        {
-            "path": "html_ui/Pages/VCockpit/Instruments/Airliners/A320_Neo/CDU/A320_Neo_CDU_ProgressPage.js",
-            "size": 5597,
-            "date": 132463219601458300
-        },
-        {
-            "path": "html_ui/Pages/VCockpit/Instruments/Airliners/A320_Neo/CDU/A320_Neo_CDU_SelectedNavaids.js",
-            "size": 650,
-            "date": 132463219601478320
-        },
-        {
-            "path": "html_ui/Pages/VCockpit/Instruments/Airliners/A320_Neo/CDU/A320_Neo_CDU_SelectWptPage.js",
-            "size": 1766,
-            "date": 132463219601468312
-        },
-        {
-            "path": "html_ui/Pages/VCockpit/Instruments/Airliners/A320_Neo/CDU/A320_Neo_CDU_VerticalRevisionPage.js",
-            "size": 4280,
-            "date": 132463219601468312
-        },
-        {
-            "path": "html_ui/Pages/VCockpit/Instruments/Airliners/A320_Neo/CDU/A320_Neo_CDU_WaypointPage.js",
-            "size": 1535,
-            "date": 132463219601468312
-        },
-        {
-            "path": "html_ui/Pages/VCockpit/Instruments/Airliners/A320_Neo/Clock/A320_Neo_Clock.css",
-            "size": 3107,
-            "date": 132463219601468312
-        },
-        {
-            "path": "html_ui/Pages/VCockpit/Instruments/Airliners/A320_Neo/Clock/A320_Neo_Clock.html",
-            "size": 1439,
-            "date": 132463219601458300
-        },
-        {
-            "path": "html_ui/Pages/VCockpit/Instruments/Airliners/A320_Neo/Clock/A320_Neo_Clock.js",
-            "size": 6996,
-            "date": 132463219601468312
-        },
-        {
-            "path": "html_ui/Pages/VCockpit/Instruments/Airliners/A320_Neo/EICAS/A320_Neo_EICAS.css",
-            "size": 6749,
-            "date": 132463219601488330
-        },
-        {
-            "path": "html_ui/Pages/VCockpit/Instruments/Airliners/A320_Neo/EICAS/A320_Neo_EICAS.html",
-            "size": 6233,
-            "date": 132463219601488330
-        },
-        {
-            "path": "html_ui/Pages/VCockpit/Instruments/Airliners/A320_Neo/EICAS/A320_Neo_EICAS.js",
-            "size": 19776,
-            "date": 132463219601488330
-        },
-        {
-            "path": "html_ui/Pages/VCockpit/Instruments/Airliners/A320_Neo/EICAS/EICAS_Common.css",
-            "size": 1317,
-            "date": 132463219601688508
-        },
-        {
-            "path": "html_ui/Pages/VCockpit/Instruments/Airliners/A320_Neo/EICAS/EICAS_Common.html",
-            "size": 1752,
-            "date": 132463219601678504
-        },
-        {
-            "path": "html_ui/Pages/VCockpit/Instruments/Airliners/A320_Neo/EICAS/EICAS_Common.js",
-            "size": 4852,
-            "date": 132463219601698524
-        },
-        {
-            "path": "html_ui/Pages/VCockpit/Instruments/Airliners/A320_Neo/EICAS/ECAM/A320_Neo_ECAMGauge.css",
-            "size": 4257,
-            "date": 132463219601488330
-        },
-        {
-            "path": "html_ui/Pages/VCockpit/Instruments/Airliners/A320_Neo/EICAS/ECAM/A320_Neo_ECAMGauge.js",
-            "size": 23803,
-            "date": 132463219601488330
-        },
-        {
-            "path": "html_ui/Pages/VCockpit/Instruments/Airliners/A320_Neo/EICAS/ECAM/A320_Neo_LowerECAM_APU.css",
-            "size": 2027,
-            "date": 132463219601488330
-        },
-        {
-            "path": "html_ui/Pages/VCockpit/Instruments/Airliners/A320_Neo/EICAS/ECAM/A320_Neo_LowerECAM_APU.html",
-            "size": 3159,
-            "date": 132463219601498344
-        },
-        {
-            "path": "html_ui/Pages/VCockpit/Instruments/Airliners/A320_Neo/EICAS/ECAM/A320_Neo_LowerECAM_APU.js",
-            "size": 12109,
-            "date": 132463219601498344
-        },
-        {
-            "path": "html_ui/Pages/VCockpit/Instruments/Airliners/A320_Neo/EICAS/ECAM/A320_Neo_LowerECAM_BLEED.css",
-            "size": 1388,
-            "date": 132463219601498344
-        },
-        {
-            "path": "html_ui/Pages/VCockpit/Instruments/Airliners/A320_Neo/EICAS/ECAM/A320_Neo_LowerECAM_BLEED.html",
-            "size": 9993,
-            "date": 132463219601488330
-        },
-        {
-            "path": "html_ui/Pages/VCockpit/Instruments/Airliners/A320_Neo/EICAS/ECAM/A320_Neo_LowerECAM_BLEED.js",
-            "size": 4479,
-            "date": 132463219601498344
-        },
-        {
-            "path": "html_ui/Pages/VCockpit/Instruments/Airliners/A320_Neo/EICAS/ECAM/A320_Neo_LowerECAM_CRZ.css",
-            "size": 1711,
-            "date": 132463219601508356
-        },
-        {
-            "path": "html_ui/Pages/VCockpit/Instruments/Airliners/A320_Neo/EICAS/ECAM/A320_Neo_LowerECAM_CRZ.html",
-            "size": 5170,
-            "date": 132463219601508356
-        },
-        {
-            "path": "html_ui/Pages/VCockpit/Instruments/Airliners/A320_Neo/EICAS/ECAM/A320_Neo_LowerECAM_CRZ.js",
-            "size": 9621,
-            "date": 132463219601508356
-        },
-        {
-            "path": "html_ui/Pages/VCockpit/Instruments/Airliners/A320_Neo/EICAS/ECAM/A320_Neo_LowerECAM_DOOR.css",
-            "size": 2990,
-            "date": 132463219601508356
-        },
-        {
-            "path": "html_ui/Pages/VCockpit/Instruments/Airliners/A320_Neo/EICAS/ECAM/A320_Neo_LowerECAM_DOOR.html",
-            "size": 4220,
-            "date": 132463219601528366
-        },
-        {
-            "path": "html_ui/Pages/VCockpit/Instruments/Airliners/A320_Neo/EICAS/ECAM/A320_Neo_LowerECAM_DOOR.js",
-            "size": 5320,
-            "date": 132463219601608440
-        },
-        {
-            "path": "html_ui/Pages/VCockpit/Instruments/Airliners/A320_Neo/EICAS/ECAM/A320_Neo_LowerECAM_Engine.css",
-            "size": 2019,
-            "date": 132463219601608440
-        },
-        {
-            "path": "html_ui/Pages/VCockpit/Instruments/Airliners/A320_Neo/EICAS/ECAM/A320_Neo_LowerECAM_Engine.html",
-            "size": 3804,
-            "date": 132463219601528366
-        },
-        {
-            "path": "html_ui/Pages/VCockpit/Instruments/Airliners/A320_Neo/EICAS/ECAM/A320_Neo_LowerECAM_Engine.js",
-            "size": 13481,
-            "date": 132463219601608440
-        },
-        {
-            "path": "html_ui/Pages/VCockpit/Instruments/Airliners/A320_Neo/EICAS/ECAM/A320_Neo_LowerECAM_FTCL.css",
-            "size": 3183,
-            "date": 132463219601608440
-        },
-        {
-            "path": "html_ui/Pages/VCockpit/Instruments/Airliners/A320_Neo/EICAS/ECAM/A320_Neo_LowerECAM_FTCL.html",
-            "size": 15041,
-            "date": 132463219601608440
-        },
-        {
-            "path": "html_ui/Pages/VCockpit/Instruments/Airliners/A320_Neo/EICAS/ECAM/A320_Neo_LowerECAM_FTCL.js",
-            "size": 16965,
-            "date": 132463219601608440
-        },
-        {
-            "path": "html_ui/Pages/VCockpit/Instruments/Airliners/A320_Neo/EICAS/ECAM/A320_Neo_LowerECAM_Fuel.css",
-            "size": 2382,
-            "date": 132463219601608440
-        },
-        {
-            "path": "html_ui/Pages/VCockpit/Instruments/Airliners/A320_Neo/EICAS/ECAM/A320_Neo_LowerECAM_Fuel.html",
-            "size": 8479,
-            "date": 132463219601608440
-        },
-        {
-            "path": "html_ui/Pages/VCockpit/Instruments/Airliners/A320_Neo/EICAS/ECAM/A320_Neo_LowerECAM_Fuel.js",
-            "size": 9048,
-            "date": 132463219601608440
-        },
-        {
-            "path": "html_ui/Pages/VCockpit/Instruments/Airliners/A320_Neo/EICAS/ECAM/A320_Neo_LowerECAM_Status.css",
-            "size": 2821,
-            "date": 132463219601608440
-        },
-        {
-            "path": "html_ui/Pages/VCockpit/Instruments/Airliners/A320_Neo/EICAS/ECAM/A320_Neo_LowerECAM_Status.html",
-            "size": 750,
-            "date": 132463219601608440
-        },
-        {
-            "path": "html_ui/Pages/VCockpit/Instruments/Airliners/A320_Neo/EICAS/ECAM/A320_Neo_LowerECAM_Status.js",
-            "size": 20186,
-            "date": 132463219601608440
-        },
-        {
-            "path": "html_ui/Pages/VCockpit/Instruments/Airliners/A320_Neo/EICAS/ECAM/A320_Neo_LowerECAM_WHEEL.css",
-            "size": 7304,
-            "date": 132463219601618452
-        },
-        {
-            "path": "html_ui/Pages/VCockpit/Instruments/Airliners/A320_Neo/EICAS/ECAM/A320_Neo_LowerECAM_WHEEL.html",
-            "size": 21345,
-            "date": 132463219601658480
-        },
-        {
-            "path": "html_ui/Pages/VCockpit/Instruments/Airliners/A320_Neo/EICAS/ECAM/A320_Neo_LowerECAM_WHEEL.js",
-            "size": 14721,
-            "date": 132463219601668492
-        },
-        {
-            "path": "html_ui/Pages/VCockpit/Instruments/Airliners/A320_Neo/EICAS/ECAM/A320_Neo_UpperECAM.css",
-            "size": 9188,
-            "date": 132463219601678504
-        },
-        {
-            "path": "html_ui/Pages/VCockpit/Instruments/Airliners/A320_Neo/EICAS/ECAM/A320_Neo_UpperECAM.html",
-            "size": 1142,
-            "date": 132463219601678504
-        },
-        {
-            "path": "html_ui/Pages/VCockpit/Instruments/Airliners/A320_Neo/EICAS/ECAM/A320_Neo_UpperECAM.js",
-            "size": 116847,
-            "date": 132463219601688508
-        },
-        {
-            "path": "html_ui/Pages/VCockpit/Instruments/Airliners/A320_Neo/FCU/A320_Neo_FCU.css",
-            "size": 3603,
-            "date": 132463219601688508
-        },
-        {
-            "path": "html_ui/Pages/VCockpit/Instruments/Airliners/A320_Neo/FCU/A320_Neo_FCU.html",
-            "size": 6681,
-            "date": 132463219601698524
-        },
-        {
-            "path": "html_ui/Pages/VCockpit/Instruments/Airliners/A320_Neo/FCU/A320_Neo_FCU.js",
-            "size": 31745,
-            "date": 132463219601708534
-        },
-        {
-            "path": "html_ui/Pages/VCockpit/Instruments/Airliners/A320_Neo/FDW/A320_Neo_FDW.css",
-            "size": 1581,
-            "date": 132463219601678504
-        },
-        {
-            "path": "html_ui/Pages/VCockpit/Instruments/Airliners/A320_Neo/FDW/A320_Neo_FDW.html",
-            "size": 1350,
-            "date": 132463219601688508
-        },
-        {
-            "path": "html_ui/Pages/VCockpit/Instruments/Airliners/A320_Neo/FDW/A320_Neo_FDW.js",
-            "size": 19958,
-            "date": 132463219601708534
-        },
-        {
-            "path": "html_ui/Pages/VCockpit/Instruments/Airliners/A320_Neo/MFD/A320_Neo_MFD.css",
-            "size": 9380,
-            "date": 132463219601708534
-        },
-        {
-            "path": "html_ui/Pages/VCockpit/Instruments/Airliners/A320_Neo/MFD/A320_Neo_MFD.html",
-            "size": 10536,
-            "date": 132463219601798614
-        },
-        {
-            "path": "html_ui/Pages/VCockpit/Instruments/Airliners/A320_Neo/MFD/A320_Neo_MFD.js",
-            "size": 27711,
-            "date": 132463219601798614
-        },
-        {
-            "path": "html_ui/Pages/VCockpit/Instruments/Airliners/A320_Neo/MFD/A32NX_NDCompass.js",
-            "size": 43556,
-            "date": 132463219601708534
-        },
-        {
-            "path": "html_ui/Pages/VCockpit/Instruments/Airliners/A320_Neo/MFD/A32NX_NDInfo.js",
-            "size": 25254,
-            "date": 132463219601798614
-        },
-        {
-            "path": "html_ui/Pages/VCockpit/Instruments/Airliners/A320_Neo/PFD/A320_Neo_PFD.css",
-            "size": 10957,
-            "date": 132463219601838654
-        },
-        {
-            "path": "html_ui/Pages/VCockpit/Instruments/Airliners/A320_Neo/PFD/A320_Neo_PFD.html",
-            "size": 8695,
-            "date": 132463219601888700
-        },
-        {
-            "path": "html_ui/Pages/VCockpit/Instruments/Airliners/A320_Neo/PFD/A320_Neo_PFD.js",
-            "size": 14533,
-            "date": 132463219601888700
-        },
-        {
-            "path": "html_ui/Pages/VCockpit/Instruments/Airliners/A320_Neo/PFD/Airbus_FMA.js",
-            "size": 91597,
-            "date": 132463219601908710
-        },
-        {
-            "path": "html_ui/Pages/VCockpit/Instruments/Airliners/A320_Neo/PFD/AirspeedIndicator.js",
-            "size": 63447,
-            "date": 132463219601888700
-        },
-        {
-            "path": "html_ui/Pages/VCockpit/Instruments/Airliners/A320_Neo/PFD/AltimeterIndicator.js",
-            "size": 41161,
-            "date": 132463219601888700
-        },
-        {
-            "path": "html_ui/Pages/VCockpit/Instruments/Airliners/A320_Neo/PFD/AttitudeIndicator.js",
-            "size": 43302,
-            "date": 132463199723026650
-        },
-        {
-            "path": "html_ui/Pages/VCockpit/Instruments/Airliners/A320_Neo/PFD/HSIndicator.js",
-            "size": 17996,
-            "date": 132463219601898706
-        },
-        {
-            "path": "html_ui/Pages/VCockpit/Instruments/Airliners/A320_Neo/PFD/ILSIndicator.js",
-            "size": 21968,
-            "date": 132463219601908710
-        },
-        {
-            "path": "html_ui/Pages/VCockpit/Instruments/Airliners/A320_Neo/PFD/VerticalSpeedIndicator.js",
-            "size": 16731,
-            "date": 132463219601908710
-        },
-        {
-            "path": "html_ui/Pages/VCockpit/Instruments/Airliners/A320_Neo/RTPI/A320_Neo_RTPI.css",
-            "size": 1747,
-            "date": 132463219601908710
-        },
-        {
-            "path": "html_ui/Pages/VCockpit/Instruments/Airliners/A320_Neo/RTPI/A320_Neo_RTPI.html",
-            "size": 1198,
-            "date": 132463219601908710
-        },
-        {
-            "path": "html_ui/Pages/VCockpit/Instruments/Airliners/A320_Neo/RTPI/A320_Neo_RTPI.js",
-            "size": 1385,
-            "date": 132463219601908710
-        },
-        {
-            "path": "html_ui/Pages/VCockpit/Instruments/Airliners/A320_Neo/SAI/A320_Neo_SAI.css",
-            "size": 1613,
-            "date": 132463219601908710
-        },
-        {
-            "path": "html_ui/Pages/VCockpit/Instruments/Airliners/A320_Neo/SAI/A320_Neo_SAI.html",
-            "size": 2981,
-            "date": 132463219601908710
-        },
-        {
-            "path": "html_ui/Pages/VCockpit/Instruments/Airliners/A320_Neo/SAI/A320_Neo_SAI.js",
-            "size": 57908,
-            "date": 132463219602008802
-        },
-        {
-            "path": "html_ui/Pages/VCockpit/Instruments/NavSystems/A320_Neo/A32NX_NavSystem.css",
-            "size": 476,
-            "date": 132463219601918718
-        },
-        {
-            "path": "html_ui/Pages/VCockpit/Instruments/NavSystems/A320_Neo/A32NX_NavSystem.js",
-            "size": 120693,
-            "date": 132463219602018814
-        },
-        {
-            "path": "html_ui/Pages/VCockpit/Instruments/NavSystems/LogicElements/A32NX_FlightPlanManager.js",
-            "size": 60813,
-            "date": 132463219602018814
-        },
-        {
-            "path": "SimObjects/AirPlanes/Asobo_A320_NEO/approach.FLT",
-            "size": 5722,
-            "date": 132463219602218996
-        },
-        {
-            "path": "SimObjects/AirPlanes/Asobo_A320_NEO/apron.FLT",
-            "size": 5872,
-            "date": 132463219602239016
-        },
-        {
-            "path": "SimObjects/AirPlanes/Asobo_A320_NEO/cruise.FLT",
-            "size": 5810,
-            "date": 132463219602249024
-        },
-        {
-            "path": "SimObjects/AirPlanes/Asobo_A320_NEO/engines.cfg",
-            "size": 10496,
-            "date": 132463219602249024
-        },
-        {
-            "path": "SimObjects/AirPlanes/Asobo_A320_NEO/final.FLT",
-            "size": 5832,
-            "date": 132463219602439192
-        },
-        {
-            "path": "SimObjects/AirPlanes/Asobo_A320_NEO/flight_model.cfg",
-            "size": 27747,
-            "date": 132463219602349114
-        },
-        {
-            "path": "SimObjects/AirPlanes/Asobo_A320_NEO/runway.FLT",
-            "size": 5843,
-            "date": 132463219602469224
-        },
-        {
-            "path": "SimObjects/AirPlanes/Asobo_A320_NEO/systems.cfg",
-            "size": 19227,
-            "date": 132463219602559298
-        },
-        {
-            "path": "SimObjects/AirPlanes/Asobo_A320_NEO/taxi.flt",
-            "size": 4747,
-            "date": 132463219602559298
-=======
             "date": 132463457866735166
         },
         {
@@ -1645,108 +834,15 @@
             "path": "SimObjects/AirPlanes/Asobo_A320_NEO/panel/panel.xml",
             "size": 15590,
             "date": 132463457863575156
->>>>>>> dead55cd
         },
         {
             "path": "SimObjects/AirPlanes/Asobo_A320_NEO/Checklist/Airbus_A320neo_Checklist.xml",
             "size": 28780,
-<<<<<<< HEAD
-            "date": 132463219602249024
-=======
             "date": 132463457860935144
->>>>>>> dead55cd
         },
         {
             "path": "SimObjects/AirPlanes/Asobo_A320_NEO/Checklist/Library.xml",
             "size": 111606,
-<<<<<<< HEAD
-            "date": 132463219602249024
-        },
-        {
-            "path": "SimObjects/AirPlanes/Asobo_A320_NEO/model/A320_NEO.xml",
-            "size": 9025,
-            "date": 132463219602289060
-        },
-        {
-            "path": "SimObjects/AirPlanes/Asobo_A320_NEO/model/A320_NEO_INTERIOR.xml",
-            "size": 159342,
-            "date": 132463219602239016
-        },
-        {
-            "path": "SimObjects/AirPlanes/Asobo_A320_NEO/model/A320_NEO_INTERIOR_LOD00.bin",
-            "size": 18771072,
-            "date": 132463219604416050
-        },
-        {
-            "path": "SimObjects/AirPlanes/Asobo_A320_NEO/panel/panel.xml",
-            "size": 16233,
-            "date": 132463219602459208
-        },
-        {
-            "path": "SimObjects/AirPlanes/Asobo_A320_NEO/sound/Asobo_A320_NEO.PC.PCK",
-            "size": 59377074,
-            "date": 132463219612138290
-        },
-        {
-            "path": "SimObjects/AirPlanes/Asobo_A320_NEO/sound/Asobo_A320_NEO_Improved.PC.PCK",
-            "size": 8517663,
-            "date": 132463219603565454
-        },
-        {
-            "path": "SimObjects/AirPlanes/Asobo_A320_NEO/sound/FINALFLAPS-old1.wav",
-            "size": 3598578,
-            "date": 132463219602649400
-        },
-        {
-            "path": "SimObjects/AirPlanes/Asobo_A320_NEO/sound/FINALFLAPS.wav",
-            "size": 3598578,
-            "date": 132463219602649400
-        },
-        {
-            "path": "SimObjects/AirPlanes/Asobo_A320_NEO/sound/hardtouch1.wav",
-            "size": 446026,
-            "date": 132463219602469224
-        },
-        {
-            "path": "SimObjects/AirPlanes/Asobo_A320_NEO/sound/hardtouch2.wav",
-            "size": 446026,
-            "date": 132463219602469224
-        },
-        {
-            "path": "SimObjects/AirPlanes/Asobo_A320_NEO/sound/lefttouch1.wav",
-            "size": 227600,
-            "date": 132463219602469224
-        },
-        {
-            "path": "SimObjects/AirPlanes/Asobo_A320_NEO/sound/lefttouch2.wav",
-            "size": 227600,
-            "date": 132463219602469224
-        },
-        {
-            "path": "SimObjects/AirPlanes/Asobo_A320_NEO/sound/nosetouch.wav",
-            "size": 92680,
-            "date": 132463219602469224
-        },
-        {
-            "path": "SimObjects/AirPlanes/Asobo_A320_NEO/sound/righttouch1.wav",
-            "size": 282616,
-            "date": 132463219602559298
-        },
-        {
-            "path": "SimObjects/AirPlanes/Asobo_A320_NEO/sound/righttouch2.wav",
-            "size": 282616,
-            "date": 132463219602559298
-        },
-        {
-            "path": "SimObjects/AirPlanes/Asobo_A320_NEO/sound/sound.xml",
-            "size": 38923,
-            "date": 132463219602469224
-        },
-        {
-            "path": "SimObjects/AirPlanes/Asobo_A320_NEO/sound/touch3.wav",
-            "size": 166768,
-            "date": 132463219602559298
-=======
             "date": 132463457860935144
         },
         {
@@ -1833,154 +929,10 @@
             "path": "SimObjects/AirPlanes/Asobo_A320_NEO/TEXTURE/A320NEO_COCKPIT_PEDESTAL_ALBD.PNG.DDS",
             "size": 4194432,
             "date": 132463457862655150
->>>>>>> dead55cd
         },
         {
             "path": "SimObjects/AirPlanes/Asobo_A320_NEO/TEXTURE/A320NEO_AIRFRAME_DECALS_ALBD.PNG.DDS",
             "size": 4194432,
-<<<<<<< HEAD
-            "date": 132463219602709438
-        },
-        {
-            "path": "SimObjects/AirPlanes/Asobo_A320_NEO/TEXTURE/A320NEO_AIRFRAME_DECALS_ALBD.PNG.DDS.json",
-            "size": 119,
-            "date": 132463219602479236
-        },
-        {
-            "path": "SimObjects/AirPlanes/Asobo_A320_NEO/TEXTURE/A320NEO_COCKPIT_DECALSTEXT_ALBD.TIF.dds",
-            "size": 1048704,
-            "date": 132463219602559298
-        },
-        {
-            "path": "SimObjects/AirPlanes/Asobo_A320_NEO/TEXTURE/A320NEO_COCKPIT_DECALSTEXT_ALBD.TIF.DDS.json",
-            "size": 119,
-            "date": 132463219602479236
-        },
-        {
-            "path": "SimObjects/AirPlanes/Asobo_A320_NEO/TEXTURE/A320NEO_COCKPIT_DECALSTEXT_EMIS.PNG.dds",
-            "size": 699192,
-            "date": 132463219602599340
-        },
-        {
-            "path": "SimObjects/AirPlanes/Asobo_A320_NEO/TEXTURE/A320NEO_COCKPIT_DECALSTEXT_EMIS.PNG.DDS.json",
-            "size": 102,
-            "date": 132463219602489244
-        },
-        {
-            "path": "SimObjects/AirPlanes/Asobo_A320_NEO/TEXTURE/A320NEO_COCKPIT_GLARESHIELD_ALBD.PNG.dds",
-            "size": 5592580,
-            "date": 132463219603229916
-        },
-        {
-            "path": "SimObjects/AirPlanes/Asobo_A320_NEO/TEXTURE/A320NEO_COCKPIT_GLARESHIELD_ALBD.PNG.DDS.json",
-            "size": 102,
-            "date": 132463219602579322
-        },
-        {
-            "path": "SimObjects/AirPlanes/Asobo_A320_NEO/TEXTURE/A320NEO_COCKPIT_GLARESHIELD_COMP.PNG.dds",
-            "size": 5592580,
-            "date": 132463219603605314
-        },
-        {
-            "path": "SimObjects/AirPlanes/Asobo_A320_NEO/TEXTURE/A320NEO_COCKPIT_GLARESHIELD_COMP.PNG.DDS.json",
-            "size": 191,
-            "date": 132463219602579322
-        },
-        {
-            "path": "SimObjects/AirPlanes/Asobo_A320_NEO/TEXTURE/A320NEO_COCKPIT_INPUTS01_ALBD.PNG.DDS",
-            "size": 2097280,
-            "date": 132463219602929638
-        },
-        {
-            "path": "SimObjects/AirPlanes/Asobo_A320_NEO/TEXTURE/A320NEO_COCKPIT_INPUTS01_ALBD.PNG.DDS.json",
-            "size": 102,
-            "date": 132463219602579322
-        },
-        {
-            "path": "SimObjects/AirPlanes/Asobo_A320_NEO/TEXTURE/A320NEO_COCKPIT_INPUTS02_ALBD.PNG.dds",
-            "size": 4194432,
-            "date": 132463219603039736
-        },
-        {
-            "path": "SimObjects/AirPlanes/Asobo_A320_NEO/TEXTURE/A320NEO_COCKPIT_INPUTS02_ALBD.PNG.DDS.json",
-            "size": 102,
-            "date": 132463219602579322
-        },
-        {
-            "path": "SimObjects/AirPlanes/Asobo_A320_NEO/TEXTURE/A320NEO_COCKPIT_MAINPANEL_ALBD.PNG.dds",
-            "size": 4194432,
-            "date": 132463219603129826
-        },
-        {
-            "path": "SimObjects/AirPlanes/Asobo_A320_NEO/TEXTURE/A320NEO_COCKPIT_MAINPANEL_ALBD.PNG.DDS.json",
-            "size": 102,
-            "date": 132463219602589328
-        },
-        {
-            "path": "SimObjects/AirPlanes/Asobo_A320_NEO/TEXTURE/A320NEO_COCKPIT_MAINPANEL_COMP.PNG.DDS",
-            "size": 5592560,
-            "date": 132463219603340014
-        },
-        {
-            "path": "SimObjects/AirPlanes/Asobo_A320_NEO/TEXTURE/A320NEO_COCKPIT_MAINPANEL_COMP.PNG.DDS.json",
-            "size": 191,
-            "date": 132463219602579322
-        },
-        {
-            "path": "SimObjects/AirPlanes/Asobo_A320_NEO/TEXTURE/A320NEO_COCKPIT_PEDESTAL_ALBD.PNG.DDS",
-            "size": 4194432,
-            "date": 132463219603149838
-        },
-        {
-            "path": "SimObjects/AirPlanes/Asobo_A320_NEO/TEXTURE/A320NEO_COCKPIT_PEDESTAL_ALBD.PNG.DDS.json",
-            "size": 102,
-            "date": 132463219602589328
-        },
-        {
-            "path": "SimObjects/AirPlanes/Asobo_A320_NEO/TEXTURE/texture.CFG",
-            "size": 166,
-            "date": 132463219602599340
-        },
-        {
-            "path": "ModelBehaviorDefs/A32NX/A32NX_Exterior.xml",
-            "size": 4567,
-            "date": 132463219602028822
-        },
-        {
-            "path": "ModelBehaviorDefs/Asobo/Airliner/Airbus.xml",
-            "size": 63827,
-            "date": 132463219602028822
-        },
-        {
-            "path": "ModelBehaviorDefs/Asobo/Airliner/AirlinerCommon.xml",
-            "size": 47757,
-            "date": 132463219602108892
-        },
-        {
-            "path": "ModelBehaviorDefs/Asobo/Airliner/FMC.xml",
-            "size": 64684,
-            "date": 132463219602108892
-        },
-        {
-            "path": "ModelBehaviorDefs/Asobo/Common/Handling.xml",
-            "size": 61150,
-            "date": 132463219602108892
-        },
-        {
-            "path": "ModelBehaviorDefs/Asobo/Common/Subtemplates/Deice_Subtemplates.xml",
-            "size": 23624,
-            "date": 132463219602108892
-        },
-        {
-            "path": "ModelBehaviorDefs/Asobo/Common/Subtemplates/Electrical_Subtemplates.xml",
-            "size": 74758,
-            "date": 132463219602239016
-        },
-        {
-            "path": "ModelBehaviorDefs/Asobo/Common/Subtemplates/Fuel_Subtemplates.xml",
-            "size": 54406,
-            "date": 132463219602299072
-=======
             "date": 132463457862135150
         },
         {
@@ -2122,7 +1074,6 @@
             "path": "ModelBehaviorDefs/A32NX/A32NX_Exterior.xml",
             "size": 4472,
             "date": 132463457860855146
->>>>>>> dead55cd
         }
     ]
 }